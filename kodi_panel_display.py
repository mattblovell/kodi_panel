--- conflicted
+++ resolved
@@ -1153,73 +1153,9 @@
 
 
 
-<<<<<<< HEAD
-    # Kodi logo, if desired
-    if "thumb" in layout.keys():
-        kodi_icon = Image.open(_kodi_thumb)
-        kodi_icon.thumbnail((layout["thumb"]["size"], layout["thumb"]["size"]))
-        image.paste(
-            kodi_icon,
-            (layout["thumb"]["posx"],
-             layout["thumb"]["posy"]))
-
-    # go through all text fields, if any
-    if "fields" not in layout.keys():
-        return
-
-    txt_fields = layout.get("fields", [])
-    for field_info in txt_fields:
-        if field_info["name"] == "version":
-            draw.text((field_info["posx"], field_info["posy"]),
-                      "kodi_panel " + PANEL_VER,
-                      field_info["fill"], field_info["font"])
-
-        elif field_info["name"] == "summary":
-            draw.text((field_info["posx"], field_info["posy"]),
-                      summary_string,
-                      field_info["fill"], field_info["font"])
-
-        elif field_info["name"] == "kodi_version":
-            kodi_version = kodi_status["System.BuildVersion"].split()[0]
-            build_date = kodi_status["System.BuildDate"]
-            draw.text((field_info["posx"], field_info["posy"]),
-                      "Kodi version: " + kodi_version +
-                      " (" + build_date + ")",
-                      field_info["fill"], field_info["font"])
-
-        elif field_info["name"] == "time_hrmin":
-            # current time (in 7-segment LED font by default)
-            time_parts = kodi_status['System.Time'].split(" ")
-            time_width, time_height = draw.textsize(
-                time_parts[0], field_info["font"])
-            draw.text((field_info["posx"], field_info["posy"]),
-                      time_parts[0],
-                      field_info["fill"], field_info["font"])
-            draw.text((field_info["posx"] + time_width + 5, field_info["posy"]),
-                      time_parts[1],
-                      field_info["fill"], field_info["smfont"])
-
-        else:
-            # Use format_str or prefix/suffic approach, in that order
-            if field_info.get("format_str", ""):
-                display_string = format_InfoLabels(
-                    field_info["format_str"], kodi_status)
-            else:
-                display_string = (field_info.get("prefix", "") + kodi_status[field_info["name"]] +
-                                  field_info.get("suffix", ""))
-
-            draw.text((field_info["posx"], field_info["posy"]),
-
-                      display_string,
-                      field_info["fill"], field_info["font"])
-
-
-# Render all audio text fields, stepping through the entries from the
-# AUDIO_LAYOUT layout dictionary.
-=======
+
 # Render all text fields, stepping through the fields array from
 # the layout dictionary that is passed in.
->>>>>>> 286f33c1
 #
 # The final argument determines whether one wants to render all of the
 # static fields or just the dynamic ones.  That, together with the
@@ -1773,21 +1709,14 @@
         _static_image = None
         _screen_active = True #to force status screen
 
-<<<<<<< HEAD
-        #if _screen_press or touched:
-         #   _screen_press = False
-          #  _screen_active = True
-          #  _screen_offtime = datetime.now() + timedelta(seconds=_screen_wake)
-
-        if _screen_active:
-=======
+
         if _screen_press or touched:
             _screen_press = False
             _screen_active = True
             _screen_offtime = datetime.now() + timedelta(seconds=_screen_wake)
             
         if _screen_active or IDLE_STATUS_ENABLED:
->>>>>>> 286f33c1
+
             # Idle status screen
             if len(response['result']) == 0:
                 summary = "Idle"
